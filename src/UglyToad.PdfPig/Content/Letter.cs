﻿namespace UglyToad.PdfPig.Content
{
    using Geometry;
    using Graphics.Colors;

    /// <summary>
    /// A glyph or combination of glyphs (characters) drawn by a PDF content stream.
    /// </summary>
    public class Letter
    {
        /// <summary>
        /// The text for this letter or unicode character.
        /// </summary>
        public string Value { get; }

        /// <summary>
        /// Text direction of the letter.
        /// </summary>
        public TextDirection TextDirection { get; }

        /// <summary>
        /// The placement position of the character in PDF space. See <see cref="StartBaseLine"/>
        /// </summary>
        public PdfPoint Location => StartBaseLine;

        /// <summary>
        /// The placement position of the character in PDF space (the start point of the baseline). See <see cref="Location"/>
        /// </summary>
        public PdfPoint StartBaseLine { get; }

        /// <summary>
        /// The end point of the baseline.
        /// </summary>
        public PdfPoint EndBaseLine { get; }

        /// <summary>
        /// The width occupied by the character within the PDF content.
        /// </summary>
        public decimal Width { get; }

        /// <summary>
        /// Position of the bounding box for the glyph, this is the box surrounding the visible glyph as it appears on the page.
        /// For example letters with descenders, p, j, etc., will have a box extending below the <see cref="Location"/> they are placed at.
        /// The width of the glyph may also be more or less than the <see cref="Width"/> allocated for the character in the PDF content.
        /// </summary>
        public PdfRectangle GlyphRectangle { get; }

        /// <summary>
        /// Size as defined in the PDF file. This is not equivalent to font size in points but is relative to other font sizes on the page.
        /// </summary>
        public decimal FontSize { get; }

        /// <summary>
        /// The name of the font.
        /// </summary>
        public string FontName { get; }

        /// <summary>
        /// The color of the letter.
        /// </summary>
        public IColor Color { get; }

        /// <summary>
        /// The size of the font in points. This is not ready for public consumption as the calculation is incorrect.
        /// </summary>
        internal decimal PointSize { get; }

        /// <summary>
        /// Sequence number of the ShowText operation that printed this letter.
        /// </summary>
        public int TextSequence { get; }

        /// <summary>
        /// Create a new letter to represent some text drawn by the Tj operator.
        /// </summary>
<<<<<<< HEAD
        internal Letter(string value, PdfRectangle glyphRectangle, PdfPoint startBaseLine, PdfPoint endBaseLine, decimal width, decimal fontSize, string fontName, decimal pointSize, int textSequence)
=======
        internal Letter(string value, PdfRectangle glyphRectangle, 
            PdfPoint startBaseLine, 
            PdfPoint endBaseLine,
            decimal width, 
            decimal fontSize,
            string fontName, 
            IColor color,
            decimal pointSize)
>>>>>>> ac62b724
        {
            Value = value;
            GlyphRectangle = glyphRectangle;
            StartBaseLine = startBaseLine;
            EndBaseLine = endBaseLine;
            Width = width;
            FontSize = fontSize;
            FontName = fontName;
            Color = color ?? GrayColor.Black;
            PointSize = pointSize;
<<<<<<< HEAD
            Width = width;
            StartBaseLine = startBaseLine;
            TextSequence = textSequence;
            EndBaseLine = endBaseLine;
=======
>>>>>>> ac62b724
            TextDirection = GetTextDirection();
        }

        private TextDirection GetTextDirection()
        {
            if (System.Math.Abs(StartBaseLine.Y - EndBaseLine.Y) < 10e-5m)
            {
                if (StartBaseLine.X > EndBaseLine.X)
                {
                    return TextDirection.Rotate180;
                }

                return TextDirection.Horizontal;
            }

            if (System.Math.Abs(StartBaseLine.X - EndBaseLine.X) < 10e-5m)
            {
                if (StartBaseLine.Y > EndBaseLine.Y)
                {
                    return TextDirection.Rotate90;
                }

                return TextDirection.Rotate270;
            }

            return TextDirection.Unknown;
        }

        /// <summary>
        /// Produces a string representation of the letter and its position.
        /// </summary>
        public override string ToString()
        {
            return $"{Value} {Location} {FontName} {PointSize}";
        }
    }
}<|MERGE_RESOLUTION|>--- conflicted
+++ resolved
@@ -73,9 +73,6 @@
         /// <summary>
         /// Create a new letter to represent some text drawn by the Tj operator.
         /// </summary>
-<<<<<<< HEAD
-        internal Letter(string value, PdfRectangle glyphRectangle, PdfPoint startBaseLine, PdfPoint endBaseLine, decimal width, decimal fontSize, string fontName, decimal pointSize, int textSequence)
-=======
         internal Letter(string value, PdfRectangle glyphRectangle, 
             PdfPoint startBaseLine, 
             PdfPoint endBaseLine,
@@ -83,8 +80,8 @@
             decimal fontSize,
             string fontName, 
             IColor color,
-            decimal pointSize)
->>>>>>> ac62b724
+            decimal pointSize,
+            int textSequence)
         {
             Value = value;
             GlyphRectangle = glyphRectangle;
@@ -95,13 +92,7 @@
             FontName = fontName;
             Color = color ?? GrayColor.Black;
             PointSize = pointSize;
-<<<<<<< HEAD
-            Width = width;
-            StartBaseLine = startBaseLine;
             TextSequence = textSequence;
-            EndBaseLine = endBaseLine;
-=======
->>>>>>> ac62b724
             TextDirection = GetTextDirection();
         }
 
